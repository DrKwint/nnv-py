--- conflicted
+++ resolved
@@ -19,13 +19,8 @@
 [dependencies]
 pyo3 = { version = "^0.15.1", features = ["extension-module"] }
 env_logger = "0.9.0"
-<<<<<<< HEAD
 numpy = "^0.15.0"
-nnv-rs = { version = "^0.5.4", features = ["blas_intel-mkl", "lp_gurobi"] }
-=======
-numpy = "^0.13.2"
-nnv-rs = { version = "^0.5.3", features = ["openblas-system"] }
->>>>>>> 92c272a8
+nnv-rs = { version = "^0.5.4", features = ["blas_openblas-system", "lp_gurobi"] }
 num = "^0.4.0"
 rand = "^0.8.4"
 
